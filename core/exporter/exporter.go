//
// Copyright (C) 2020 IBM Corporation.
//
// Authors:
// Frederico Araujo <frederico.araujo@ibm.com>
// Teryl Taylor <terylt@ibm.com>
//
// Licensed under the Apache License, Version 2.0 (the "License");
// you may not use this file except in compliance with the License.
// You may obtain a copy of the License at
//
//     http://www.apache.org/licenses/LICENSE-2.0
//
// Unless required by applicable law or agreed to in writing, software
// distributed under the License is distributed on an "AS IS" BASIS,
// WITHOUT WARRANTIES OR CONDITIONS OF ANY KIND, either express or implied.
// See the License for the specific language governing permissions and
// limitations under the License.
//
package exporter

import (
	"errors"
	"sync"
	"time"

	syslog "github.com/RackSec/srslog"
	"github.com/sysflow-telemetry/sf-apis/go/logger"
	"github.com/sysflow-telemetry/sf-apis/go/plugins"
	"github.ibm.com/sysflow/sf-processor/core/policyengine/engine"
)

const (
	pluginName string = "exporter"
)

// Exporter defines a syslogger plugin.
type Exporter struct {
	recs             []*engine.Record
	counter          int
	sysl             *syslog.Writer
	config           Config
	exporter         *JSONExporter
	exportProto      ExportProtocol
	exportProtoCache map[string]interface{}
}

// NewExporter creates a new plugin instance.
func NewExporter() plugins.SFProcessor {
	e := &Exporter{exportProtoCache: make(map[string]interface{})}
	return e
}

// GetName returns the plugin name.
func (s *Exporter) GetName() string {
	return pluginName
}

// Register registers plugin to plugin cache.
func (s *Exporter) Register(pc plugins.SFPluginCache) {
	pc.AddProcessor(pluginName, NewExporter)
}

// AddExportProtocol registers an export protocol object with the Exporter
func (s *Exporter) AddExportProtocol(protoName string, ep interface{}) {
	s.exportProtoCache[protoName] = ep
}

func (s *Exporter) initProtos() {
	(&SyslogProto{}).Register(s)
	(&TerminalProto{}).Register(s)
	(&TextFileProto{}).Register(s)
	(&NullProto{}).Register(s)

}

// Init initializes the plugin with a configuration map and cache.
func (s *Exporter) Init(conf map[string]string) error {
	var err error
	s.config = CreateConfig(conf)
	s.initProtos()
	if val, ok := s.exportProtoCache[s.config.Export.String()]; ok {
		funct := val.(func() ExportProtocol)
		s.exportProto = funct()
		err = s.exportProto.Init(conf)
		if err != nil {
			return err
		}
	} else {
		return errors.New("Unable to find export protocol: " + s.config.Export.String())
	}
	s.exporter = NewJSONExporter(s.exportProto, s.config)

	return err
}

// Process implements the main interface of the plugin.
func (s *Exporter) Process(ch interface{}, wg *sync.WaitGroup) {
	cha := ch.(*engine.RecordChannel)
	record := cha.In
	defer wg.Done()

	maxIdle := 1 * time.Second
	ticker := time.NewTicker(maxIdle)
	defer ticker.Stop()
	lastFlush := time.Now()

	logger.Trace.Printf("Starting Exporter in mode %s with channel capacity %d", s.config.Export.String(), cap(record))
RecLoop:
	for {
<<<<<<< HEAD
		fc, ok := <-record
		if !ok {
			s.process()
			logger.Trace.Println("Channel closed. Shutting down.")
			break
		}
		s.counter++
		s.recs = append(s.recs, fc)
		if s.counter > s.config.EventBuffer {
			s.process()
			s.recs = s.recs[:0] // make([]*engine.Record, 0)
			s.counter = 0
=======
		select {
		case fc, ok := <-record:
			if ok {
				s.counter++
				s.recs = append(s.recs, fc)
				if s.counter > s.config.EventBuffer {
					s.process()
					s.recs = make([]*engine.Record, 0)
					s.counter = 0
					lastFlush = time.Now()
				}
			} else {
				s.process()
				logger.Trace.Println("Channel closed. Shutting down.")
				break RecLoop
			}
		case <-ticker.C:
			// force flush records after 1sec idle
			if time.Now().Sub(lastFlush) > maxIdle && s.counter > 0 {
				s.process()
				s.recs = make([]*engine.Record, 0)
				s.counter = 0
				lastFlush = time.Now()
			}
>>>>>>> ca2f7c4d
		}
	}
}

func (s *Exporter) process() {
	if s.config.ExpType == AlertType {
<<<<<<< HEAD
		err := s.exporter.ExportOffenses(s.recs)
		if err != nil {
			logger.Error.Println("Error exporting events: " + err.Error())
		}
	} else {
		err := s.exporter.ExportTelemetryRecords(s.recs)
		if err != nil {
			logger.Error.Println("Error exporting events: " + err.Error())
=======
		return CreateOffenses(s.recs, s.config)
	}
	return CreateTelemetryRecords(s.recs, s.config)
}

func (s *Exporter) export(events []Event) {
	if s.config.Format == JSONFormat {
		s.exportAsJSON(events)
	}
}

func (s *Exporter) exportAsJSON(events []Event) {
	switch s.config.Export {
	case StdOutExport:
		for _, evt := range events {
			fmt.Println(evt.ToJSONStr())
		}
	case SyslogExport:
		for _, evt := range events {
			if err := s.sysl.Alert(evt.ToJSONStr()); err != nil {
				logger.Error.Println("Can't export to syslog:\n", err)
				break
			}
		}
	case FileExport:
		f, err := os.OpenFile(s.config.Path, os.O_APPEND|os.O_CREATE|os.O_WRONLY, 0644)
		if err != nil {
			logger.Error.Println("Can't open trace file:", err)
			break
		}
		defer f.Close()
		for _, evt := range events {
			if _, err := fmt.Fprintln(f, evt.ToJSONStr()); nil != err {
				logger.Error.Println("Can't write to trace file:\n", err)
				break
			}
>>>>>>> ca2f7c4d
		}
	}
}

// SetOutChan sets the output channel of the plugin.
func (s *Exporter) SetOutChan(ch interface{}) {}

// Cleanup tears down plugin resources.
func (s *Exporter) Cleanup() {
	logger.Trace.Println("Exiting ", pluginName)
	s.exportProto.Cleanup()
}

// This function is not run when module is used as a plugin.
func main() {}<|MERGE_RESOLUTION|>--- conflicted
+++ resolved
@@ -108,20 +108,6 @@
 	logger.Trace.Printf("Starting Exporter in mode %s with channel capacity %d", s.config.Export.String(), cap(record))
 RecLoop:
 	for {
-<<<<<<< HEAD
-		fc, ok := <-record
-		if !ok {
-			s.process()
-			logger.Trace.Println("Channel closed. Shutting down.")
-			break
-		}
-		s.counter++
-		s.recs = append(s.recs, fc)
-		if s.counter > s.config.EventBuffer {
-			s.process()
-			s.recs = s.recs[:0] // make([]*engine.Record, 0)
-			s.counter = 0
-=======
 		select {
 		case fc, ok := <-record:
 			if ok {
@@ -129,7 +115,7 @@
 				s.recs = append(s.recs, fc)
 				if s.counter > s.config.EventBuffer {
 					s.process()
-					s.recs = make([]*engine.Record, 0)
+					s.recs = s.recs[:0]
 					s.counter = 0
 					lastFlush = time.Now()
 				}
@@ -142,18 +128,16 @@
 			// force flush records after 1sec idle
 			if time.Now().Sub(lastFlush) > maxIdle && s.counter > 0 {
 				s.process()
-				s.recs = make([]*engine.Record, 0)
+				s.recs = s.recs[:0]
 				s.counter = 0
 				lastFlush = time.Now()
 			}
->>>>>>> ca2f7c4d
 		}
 	}
 }
 
 func (s *Exporter) process() {
 	if s.config.ExpType == AlertType {
-<<<<<<< HEAD
 		err := s.exporter.ExportOffenses(s.recs)
 		if err != nil {
 			logger.Error.Println("Error exporting events: " + err.Error())
@@ -162,44 +146,6 @@
 		err := s.exporter.ExportTelemetryRecords(s.recs)
 		if err != nil {
 			logger.Error.Println("Error exporting events: " + err.Error())
-=======
-		return CreateOffenses(s.recs, s.config)
-	}
-	return CreateTelemetryRecords(s.recs, s.config)
-}
-
-func (s *Exporter) export(events []Event) {
-	if s.config.Format == JSONFormat {
-		s.exportAsJSON(events)
-	}
-}
-
-func (s *Exporter) exportAsJSON(events []Event) {
-	switch s.config.Export {
-	case StdOutExport:
-		for _, evt := range events {
-			fmt.Println(evt.ToJSONStr())
-		}
-	case SyslogExport:
-		for _, evt := range events {
-			if err := s.sysl.Alert(evt.ToJSONStr()); err != nil {
-				logger.Error.Println("Can't export to syslog:\n", err)
-				break
-			}
-		}
-	case FileExport:
-		f, err := os.OpenFile(s.config.Path, os.O_APPEND|os.O_CREATE|os.O_WRONLY, 0644)
-		if err != nil {
-			logger.Error.Println("Can't open trace file:", err)
-			break
-		}
-		defer f.Close()
-		for _, evt := range events {
-			if _, err := fmt.Fprintln(f, evt.ToJSONStr()); nil != err {
-				logger.Error.Println("Can't write to trace file:\n", err)
-				break
-			}
->>>>>>> ca2f7c4d
 		}
 	}
 }
